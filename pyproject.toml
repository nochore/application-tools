[build-system]
requires = [ "setuptools>=61.0",]
build-backend = "setuptools.build_meta"

[project]
name = "alita_tools"
version = "0.3.58"
description = "Default set of tools and toolkits available within ELITEA Agents."
readme = "README.md"
requires-python = ">=3.10"
classifiers = [ "Programming Language :: Python :: 3", "License :: OSI Approved :: Apache Software License", "Operating System :: OS Independent",]
dynamic = [ "dependencies",]
[[project.authors]]
name = "Artem Rozumenko"
email = "support@projectalita.ai"

[[project.authors]]
name = "Artem Dubrovskii"
email = "artem_dubrovskii@epam.com"

[project.urls]
Homepage = "https://projectalita.ai"
Issues = "https://github.com/ProjectAlita/application-tools/issues"

<<<<<<< HEAD
[tool.pytest.ini_options]
minversion = "8.3.4"
addopts = "-v -ra -q -p no:warnings --ignore=src/alita_tools/ado/test_plan --rootdir=src --alluredir=allure-results"
log_cli = true
log_cli_level = "INFO"
log_format = "%(asctime)s %(levelname)s %(message)s"
log_date_format = "%Y-%m-%d %H:%M:%S"
filterwarnings = "ignore"
cache_dir = ".pytest_cache"
python_files = "test_*.py"
python_functions = "test_"
testpaths = [
    "tests",
    "tests/ado"
]
=======
[tool.setuptools.dynamic.dependencies]
file = [ "requirements.txt",]
>>>>>>> c3396e1f
<|MERGE_RESOLUTION|>--- conflicted
+++ resolved
@@ -22,7 +22,9 @@
 Homepage = "https://projectalita.ai"
 Issues = "https://github.com/ProjectAlita/application-tools/issues"
 
-<<<<<<< HEAD
+[tool.setuptools.dynamic.dependencies]
+file = [ "requirements.txt",]
+
 [tool.pytest.ini_options]
 minversion = "8.3.4"
 addopts = "-v -ra -q -p no:warnings --ignore=src/alita_tools/ado/test_plan --rootdir=src --alluredir=allure-results"
@@ -37,8 +39,4 @@
 testpaths = [
     "tests",
     "tests/ado"
-]
-=======
-[tool.setuptools.dynamic.dependencies]
-file = [ "requirements.txt",]
->>>>>>> c3396e1f
+]