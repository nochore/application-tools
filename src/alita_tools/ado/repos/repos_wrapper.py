--- conflicted
+++ resolved
@@ -1,8 +1,5 @@
-<<<<<<< HEAD
 import os
 import difflib
-=======
->>>>>>> c3396e1f
 import logging
 import re
 from enum import Enum
@@ -185,22 +182,12 @@
     )
 
 
-<<<<<<< HEAD
-class ReposApiWrapper(BaseModel):
-    organization_url: Optional[str] = None
-    project: Optional[str] = None
-    repository_id: Optional[str] = None
-    base_branch: Optional[str] = None
-    active_branch: Optional[str] = None
-    token: str = ""
-=======
 class ReposApiWrapper(BaseToolApiWrapper):
     organization_url: Optional[str]
     project: Optional[str]
     repository_id: Optional[str]
     base_branch: Optional[str]
     active_branch: Optional[str]
->>>>>>> c3396e1f
     _client: Optional[GitClient] = PrivateAttr()
 
     class Config:
@@ -1013,7 +1000,6 @@
                 "description": self.create_pr.__doc__,
                 "args_schema": ArgsSchema.CreatePullRequest.value,
             },
-<<<<<<< HEAD
         ]
 
     @classmethod
@@ -1040,7 +1026,4 @@
         for tool in self.get_available_tools():
             if tool["name"] == mode:
                 return tool["ref"](*args, **kwargs)
-        raise ValueError(f"Unknown mode: {mode}")
-=======
-        ]
->>>>>>> c3396e1f
+        raise ValueError(f"Unknown mode: {mode}")