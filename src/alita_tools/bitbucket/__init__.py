--- conflicted
+++ resolved
@@ -26,7 +26,6 @@
 class AlitaBitbucketToolkit(BaseToolkit):
     tools: List[BaseTool] = []
 
-<<<<<<< HEAD
     @staticmethod
     def toolkit_config_schema() -> BaseModel:
         selected_tools = (x['name'] for x in __all__)
@@ -43,8 +42,6 @@
             __config__=ConfigDict(json_schema_extra={'metadata': {"label": "Bitbucket", "icon_url": None}})
         )
 
-=======
->>>>>>> 6d788a77
     @classmethod
     def get_toolkit(cls, selected_tools: list[str] | None = None, **kwargs):
         if selected_tools is None:
