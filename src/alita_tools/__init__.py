import logging
from importlib import import_module

from .github import get_tools as get_github, AlitaGitHubToolkit
from .openapi import get_tools as get_openapi
from .jira import get_tools as get_jira, JiraToolkit
from .confluence import get_tools as get_confluence, ConfluenceToolkit
from .gitlab import get_tools as get_gitlab, AlitaGitlabToolkit
from .gitlab_org import get_tools as get_gitlab_org, AlitaGitlabSpaceToolkit
from .zephyr import get_tools as get_zephyr, ZephyrToolkit
from .browser import get_tools as get_browser, BrowserToolkit
from .report_portal import get_tools as get_report_portal, ReportPortalToolkit
from .bitbucket import get_tools as get_bitbucket, AlitaBitbucketToolkit
from .testrail import get_tools as get_testrail, TestrailToolkit
from .testio import get_tools as get_testio, TestIOToolkit
from .xray import get_tools as get_xray_cloud, XrayToolkit
from .sharepoint import get_tools as get_sharepoint, SharepointToolkit
from .qtest import get_tools as get_qtest, QtestToolkit
from .zephyr_scale import get_tools as get_zephyr_scale, ZephyrScaleToolkit
from .zephyr_enterprise import get_tools as get_zephyr_enterprise, ZephyrEnterpriseToolkit
from .ado import get_tools as get_ado
from .ado.repos import AzureDevOpsReposToolkit
from .ado.test_plan import AzureDevOpsPlansToolkit
from .ado.work_item import AzureDevOpsWorkItemsToolkit
from .ado.wiki import AzureDevOpsWikiToolkit
from .rally import get_tools as get_rally, RallyToolkit
from .sql import get_tools as get_sql, SQLToolkit
from .code.sonar import get_tools as get_sonar, SonarToolkit
from .google_places import get_tools as get_google_places, GooglePlacesToolkit
from .yagmail import get_tools as get_yagmail, AlitaYagmailToolkit
from .cloud.aws import AWSToolkit
from .cloud.azure import AzureToolkit
from .cloud.gcp import GCPToolkit
from .cloud.k8s import KubernetesToolkit
from .custom_open_api import OpenApiToolkit as CustomOpenApiToolkit
from .elastic import ElasticToolkit
from .keycloak import KeycloakToolkit
from .localgit import AlitaLocalGitToolkit
from .pandas import get_tools as get_pandas, PandasToolkit
from .azure_ai.search import AzureSearchToolkit, get_tools as get_azure_search
from .figma import get_tools as get_figma, FigmaToolkit

logger = logging.getLogger(__name__)

def get_tools(tools_list, alita: 'AlitaClient', llm: 'LLMLikeObject', *args, **kwargs):
    tools = []
    for tool in tools_list:
        tool['settings']['alita'] = alita
        tool['settings']['llm'] = llm
        if tool['type'] == 'openapi':
            tools.extend(get_openapi(tool))
        elif tool['type'] == 'github':
            tools.extend(get_github(tool))
        elif tool['type'] == 'jira':
            tools.extend(get_jira(tool))
        elif tool['type'] == 'confluence':
            tools.extend(get_confluence(tool))
        elif tool['type'] == 'gitlab':
            tools.extend(get_gitlab(tool))
        elif tool['type'] == 'gitlab_org':
            tools.extend(get_gitlab_org(tool))
        elif tool['type'] == 'zephyr':
            tools.extend(get_zephyr(tool))
        elif tool['type'] == 'browser':
            tools.extend(get_browser(tool))
        elif tool['type'] == 'yagmail':
            tools.extend(get_yagmail(tool))
        elif tool['type'] == 'report_portal':
            tools.extend(get_report_portal(tool))
        elif tool['type'] == 'bitbucket':
            tools.extend(get_bitbucket(tool))
        elif tool['type'] == 'testrail':
            tools.extend(get_testrail(tool))
        elif tool['type'] in ['ado_boards', 'ado_wiki', 'ado_plans', 'ado_repos']:
            tools.extend(get_ado(tool['type'], tool))
        elif tool['type'] == 'testio':
            tools.extend(get_testio(tool))
        elif tool['type'] == 'xray_cloud':
            tools.extend(get_xray_cloud(tool))
        elif tool['type'] == 'sharepoint':
            tools.extend(get_sharepoint(tool))
        elif tool['type'] == 'qtest':
            tools.extend(get_qtest(tool))
        elif tool['type'] == 'zephyr_scale':
            tools.extend(get_zephyr_scale(tool))
        elif tool['type'] == 'zephyr_enterprise':
            tools.extend(get_zephyr_enterprise(tool))
        elif tool['type'] == 'rally':
            tools.extend(get_rally(tool))
        elif tool['type'] == 'sql':
            tools.extend(get_sql(tool))
        elif tool['type'] == 'sonar':
            tools.extend(get_sonar(tool))
        elif tool['type'] == 'google_places':
            tools.extend(get_google_places(tool))
        elif tool['type'] == 'azure_search':
            tools.extend(get_azure_search(tool))
<<<<<<< HEAD
        elif tool['type'] == 'figma':
            tools.extend(get_figma(tool))
=======
        elif tool['type'] == 'pandas':
            tools.extend(get_pandas(tool))
>>>>>>> 37f4e18b
        else:
            if tool.get("settings", {}).get("module"):
                try:
                    settings = tool.get("settings", {})
                    mod = import_module(settings.pop("module"))
                    tkitclass = getattr(mod, settings.pop("class"))
                    toolkit = tkitclass.get_toolkit(**tool["settings"])
                    tools.extend(toolkit.get_tools())
                except Exception as e:
                    logger.error(f"Error in getting toolkit: {e}")
    return tools

def get_toolkits():
    return [
        AlitaGitHubToolkit.toolkit_config_schema(),
        TestrailToolkit.toolkit_config_schema(),
        JiraToolkit.toolkit_config_schema(),
        AzureDevOpsPlansToolkit.toolkit_config_schema(),
        AzureDevOpsWikiToolkit.toolkit_config_schema(),
        AzureDevOpsWorkItemsToolkit.toolkit_config_schema(),
        RallyToolkit.toolkit_config_schema(),
        QtestToolkit.toolkit_config_schema(),
        ReportPortalToolkit.toolkit_config_schema(),
        TestIOToolkit.toolkit_config_schema(),
        SQLToolkit.toolkit_config_schema(),
        SonarToolkit.toolkit_config_schema(),
        GooglePlacesToolkit.toolkit_config_schema(),
        BrowserToolkit.toolkit_config_schema(),
        XrayToolkit.toolkit_config_schema(),
        AlitaGitlabToolkit.toolkit_config_schema(),
        ConfluenceToolkit.toolkit_config_schema(),
        AlitaBitbucketToolkit.toolkit_config_schema(),
        AlitaGitlabSpaceToolkit.toolkit_config_schema(),
        ZephyrScaleToolkit.toolkit_config_schema(),
        ZephyrEnterpriseToolkit.toolkit_config_schema(),
        ZephyrToolkit.toolkit_config_schema(),
        AlitaYagmailToolkit.toolkit_config_schema(),
        SharepointToolkit.toolkit_config_schema(),
        AzureDevOpsReposToolkit.toolkit_config_schema(),
        AWSToolkit.toolkit_config_schema(),
        AzureToolkit.toolkit_config_schema(),
        GCPToolkit.toolkit_config_schema(),
        KubernetesToolkit.toolkit_config_schema(),
        CustomOpenApiToolkit.toolkit_config_schema(),
        ElasticToolkit.toolkit_config_schema(),
        KeycloakToolkit.toolkit_config_schema(),
        AlitaLocalGitToolkit.toolkit_config_schema(),
        PandasToolkit.toolkit_config_schema(),
        AzureSearchToolkit.toolkit_config_schema(),
        FigmaToolkit.toolkit_config_schema(),
    ]<|MERGE_RESOLUTION|>--- conflicted
+++ resolved
@@ -95,13 +95,10 @@
             tools.extend(get_google_places(tool))
         elif tool['type'] == 'azure_search':
             tools.extend(get_azure_search(tool))
-<<<<<<< HEAD
+        elif tool['type'] == 'pandas':
+            tools.extend(get_pandas(tool))
         elif tool['type'] == 'figma':
             tools.extend(get_figma(tool))
-=======
-        elif tool['type'] == 'pandas':
-            tools.extend(get_pandas(tool))
->>>>>>> 37f4e18b
         else:
             if tool.get("settings", {}).get("module"):
                 try:
