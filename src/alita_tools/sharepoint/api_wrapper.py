import logging
from typing import Optional

from PIL import Image
from pptx import Presentation
from pptx.enum.shapes import MSO_SHAPE_TYPE
import io
import pymupdf
from langchain_core.tools import ToolException
from office365.runtime.auth.client_credential import ClientCredential
from office365.sharepoint.client_context import ClientContext
from pydantic import Field, PrivateAttr, create_model, model_validator, SecretStr
from transformers import BlipProcessor, BlipForConditionalGeneration

from .utils import read_docx_from_bytes
from ..elitea_base import BaseToolApiWrapper

NoInput = create_model(
    "NoInput"
)

ReadList = create_model(
    "ReadList",
    list_title=(str, Field(description="Name of a Sharepoint list to be read.")),
    limit=(Optional[int], Field(description="Limit (maximum number) of list items to be returned", default=1000))
)

GetFiles = create_model(
    "GetFiles",
    folder_name=(Optional[str], Field(description="Folder name to get list of the files.", default=None)),
    limit_files=(Optional[int], Field(description="Limit (maximum number) of files to be returned. Can be called with synonyms, such as First, Top, etc., or can be reflected just by a number for example 'Top 10 files'. Use default value if not specified in a query WITH NO EXTRA CONFIRMATION FROM A USER", default=100)),
)

ReadDocument = create_model(
    "ReadDocument",
    path=(str, Field(description="Contains the server-relative path of a document for reading.")),
    is_capture_image=(Optional[bool], Field(description="Determines is pictures in the document should be recognized.", default=False))
)


class SharepointApiWrapper(BaseToolApiWrapper):
    site_url: str
    client_id: str = None
    client_secret: SecretStr = None
    token: SecretStr = None
    _client: Optional[ClientContext] = PrivateAttr()  # Private attribute for the office365 client

    @model_validator(mode='before')
    @classmethod
    def validate_toolkit(cls, values):
        try:
            from office365.runtime.auth.authentication_context import AuthenticationContext
            from office365.sharepoint.client_context import ClientContext
        except ImportError:
            raise ImportError(
                "`office365` package not found, please run "
               "`pip install office365-rest-python-client`"
            )

        site_url = values['site_url']
        client_id = values.get('client_id')
        client_secret = values.get('client_secret')
        token = values.get('token')
        _client = None

        if not ((client_id and client_secret) or token):
            raise ToolException("You have to define token or client id&secret.")

        try:
            if client_id and client_secret:
                credentials = ClientCredential(client_id, client_secret)
                _client = ClientContext(site_url).with_credentials(credentials)
                logging.info("SharePoint: Authenticated with client id/secret.")
            elif token:
                def _acquire_token():
                    return type('Token', (), {'tokenType': 'Bearer', 'accessToken': token})()
                _client = ClientContext(site_url).with_access_token(_acquire_token)
                logging.info("SharePoint: Authenticated with token.")

            values['_client'] = _client
            logging.info("SharePoint: Authentication successful and client assigned.")

        except Exception as e:
            logging.error(f"Failed to authenticate with SharePoint or create client: {str(e)}")
            values['_client'] = None

        return values


    def read_list(self, list_title, limit: int = 1000):
        """ Reads a specified List in sharepoint site. Number of list items is limited by limit (default is 1000). """
        if not self._client:
            logging.error("SharePoint client is not initialized")
            return ToolException("Can not list items. SharePoint client is not initialized.")

        try:
            target_list = self._client.web.lists.get_by_title(list_title)
            self._client.load(target_list)
            self._client.execute_query()
            items = target_list.items.get().top(limit).execute_query()
            logging.info("{0} items from sharepoint loaded successfully.".format(len(items)))
            result = []
            for item in items:
                result.append(item.properties)
            return result
        except Exception as e:
            logging.error(f"Failed to load items from sharepoint: {e}")
            return ToolException("Can not list items. Please, double check List name and read permissions.")


    def get_files_list(self, folder_name: str = None, limit_files: int = 100):
        """ If folder name is specified, lists all files in this folder under Shared Documents path. If folder name is empty, lists all files under root catalog (Shared Documents). Number of files is limited by limit_files (default is 100)."""
        if not self._client:
            logging.error("SharePoint client is not initialized")
            return ToolException("Can not get files. SharePoint client is not initialized.")

        try:
            result = []

            target_folder_url = f"Shared Documents/{folder_name}" if folder_name else "Shared Documents"
            files = (self._client.web.get_folder_by_server_relative_path(target_folder_url)
                     .get_files(True)
                     .execute_query())

            for file in files:
                if len(result) >= limit_files:
                    break
                temp_props = {
                    'Name': file.properties['Name'],
                    'Path': file.properties['ServerRelativeUrl'],
                    'Created': file.properties['TimeCreated'],
                    'Modified': file.properties['TimeLastModified'],
                    'Link': file.properties['LinkingUrl']
                }
                result.append(temp_props)

            # Return empty list instead of exception when no files found
            return result
        except Exception as e:
            logging.error(f"Failed to load files from sharepoint: {e}")
            return ToolException("Can not get files. Please, double check folder name and read permissions.")

    def read_file(self, path, is_capture_image: bool = False):
        """ Reads file located at the specified server-relative path. """
        if not self._client:
            logging.error("SharePoint client is not initialized")
            return ToolException("File not found. SharePoint client is not initialized.")

        try:
            file = self._client.web.get_file_by_server_relative_path(path)
            self._client.load(file).execute_query()

            file_content = file.read()
            self._client.execute_query()

            file_content_str = None # Initialize
            if file.name.endswith('.txt'):
                try:
                    file_content_str = file_content.decode('utf-8')
                except UnicodeDecodeError as e:
                    logging.error(f"Error decoding file content: {e}")
                    return ToolException("Error processing file content after download.") # Return ToolException
            elif file.name.endswith('.docx'):
                # read_docx_from_bytes already handles its errors and logs them
                file_content_str = read_docx_from_bytes(file_content)
                if file_content_str == "": # Check if reading docx failed
                    # Optionally return ToolException if docx reading fails critically
                    # return ToolException("Error processing DOCX file content after download.")
                    pass # Or just return the empty string as it does now
            else:
                return ToolException("Not supported type of files entered. Supported types are TXT and DOCX only.")
            return file_content_str

        except Exception as e:
            logging.error(f"Failed to load file from SharePoint: {e}. Path: {path}")
            return ToolException("File not found. Please, check file name and path.")

<<<<<<< HEAD
=======
        if file.name.endswith('.txt'):
            try:
                file_content_str = file_content.decode('utf-8')
            except Exception as e:
                logging.error(f"Error decoding file content: {e}")
        elif file.name.endswith('.docx'):
            file_content_str = read_docx_from_bytes(file_content)
        elif file.name.endswith('.pdf'):
            with pymupdf.open(stream=file_content, filetype="pdf") as report:
                text_content = ''
                for page in report:
                    text_content += page.get_text()
                    images = page.get_images(full=True)
                    for i, img in enumerate(images):
                        xref = img[0]
                        base_image = report.extract_image(xref)
                        img_bytes = base_image["image"]
                        text_content += self.describe_image(Image.open(io.BytesIO(img_bytes)).convert("RGB"))
                file_content_str = text_content
        elif file.name.endswith('.pptx'):
            prs = Presentation(io.BytesIO(file_content))
            text_content = ''
            for slide in prs.slides:
                for shape in slide.shapes:
                    if hasattr(shape, "text"):
                        text_content += shape.text + "\n"
                    elif is_capture_image and shape.shape_type == MSO_SHAPE_TYPE.PICTURE:
                        try:
                            caption = self.describe_image(Image.open(io.BytesIO(shape.image.blob)).convert("RGB"))
                        except:
                            caption = "\n[Picture: unknown]\n"
                        text_content += caption
            file_content_str = text_content
        else:
            return ToolException("Not supported type of files entered. Supported types are TXT and DOCX only.")
        return file_content_str

    def describe_image(self, image):
        processor = BlipProcessor.from_pretrained("Salesforce/blip-image-captioning-base")
        model = BlipForConditionalGeneration.from_pretrained("Salesforce/blip-image-captioning-base")
        inputs = processor(image, return_tensors="pt")
        out = model.generate(**inputs)
        return "\n[Picture: " + processor.decode(out[0], skip_special_tokens=True) + "]\n"

>>>>>>> 58d81df7
    def get_available_tools(self):
        return [
            {
                "name": "read_list",
                "description": self.read_list.__doc__,
                "args_schema": ReadList,
                "ref": self.read_list
            },
            {
                "name": "get_files_list",
                "description": self.get_files_list.__doc__,
                "args_schema": GetFiles,
                "ref": self.get_files_list
            },
            {
                "name": "read_document",
                "description": self.read_file.__doc__,
                "args_schema": ReadDocument,
                "ref": self.read_file
            }
        ]<|MERGE_RESOLUTION|>--- conflicted
+++ resolved
@@ -9,7 +9,7 @@
 from langchain_core.tools import ToolException
 from office365.runtime.auth.client_credential import ClientCredential
 from office365.sharepoint.client_context import ClientContext
-from pydantic import Field, PrivateAttr, create_model, model_validator, SecretStr
+from pydantic import Field, PrivateAttr, create_model, model_validator
 from transformers import BlipProcessor, BlipForConditionalGeneration
 
 from .utils import read_docx_from_bytes
@@ -41,8 +41,8 @@
 class SharepointApiWrapper(BaseToolApiWrapper):
     site_url: str
     client_id: str = None
-    client_secret: SecretStr = None
-    token: SecretStr = None
+    client_secret: str = None
+    token: str = None
     _client: Optional[ClientContext] = PrivateAttr()  # Private attribute for the office365 client
 
     @model_validator(mode='before')
@@ -140,7 +140,7 @@
             logging.error(f"Failed to load files from sharepoint: {e}")
             return ToolException("Can not get files. Please, double check folder name and read permissions.")
 
-    def read_file(self, path, is_capture_image: bool = False):
+    def read_file(self, path):
         """ Reads file located at the specified server-relative path. """
         if not self._client:
             logging.error("SharePoint client is not initialized")
@@ -167,52 +167,40 @@
                     # Optionally return ToolException if docx reading fails critically
                     # return ToolException("Error processing DOCX file content after download.")
                     pass # Or just return the empty string as it does now
+            elif file.name.endswith('.pdf'):
+                with pymupdf.open(stream=file_content, filetype="pdf") as report:
+                    text_content = ''
+                    for page in report:
+                        text_content += page.get_text()
+                        images = page.get_images(full=True)
+                        for i, img in enumerate(images):
+                            xref = img[0]
+                            base_image = report.extract_image(xref)
+                            img_bytes = base_image["image"]
+                            text_content += self.describe_image(Image.open(io.BytesIO(img_bytes)).convert("RGB"))
+                    file_content_str = text_content
+            elif file.name.endswith('.pptx'):
+                prs = Presentation(io.BytesIO(file_content))
+                text_content = ''
+                for slide in prs.slides:
+                    for shape in slide.shapes:
+                        if hasattr(shape, "text"):
+                            text_content += shape.text + "\n"
+                        elif is_capture_image and shape.shape_type == MSO_SHAPE_TYPE.PICTURE:
+                            try:
+                                caption = self.describe_image(Image.open(io.BytesIO(shape.image.blob)).convert("RGB"))
+                            except:
+                                caption = "\n[Picture: unknown]\n"
+                            text_content += caption
+                file_content_str = text_content
             else:
                 return ToolException("Not supported type of files entered. Supported types are TXT and DOCX only.")
+
             return file_content_str
 
         except Exception as e:
             logging.error(f"Failed to load file from SharePoint: {e}. Path: {path}")
             return ToolException("File not found. Please, check file name and path.")
-
-<<<<<<< HEAD
-=======
-        if file.name.endswith('.txt'):
-            try:
-                file_content_str = file_content.decode('utf-8')
-            except Exception as e:
-                logging.error(f"Error decoding file content: {e}")
-        elif file.name.endswith('.docx'):
-            file_content_str = read_docx_from_bytes(file_content)
-        elif file.name.endswith('.pdf'):
-            with pymupdf.open(stream=file_content, filetype="pdf") as report:
-                text_content = ''
-                for page in report:
-                    text_content += page.get_text()
-                    images = page.get_images(full=True)
-                    for i, img in enumerate(images):
-                        xref = img[0]
-                        base_image = report.extract_image(xref)
-                        img_bytes = base_image["image"]
-                        text_content += self.describe_image(Image.open(io.BytesIO(img_bytes)).convert("RGB"))
-                file_content_str = text_content
-        elif file.name.endswith('.pptx'):
-            prs = Presentation(io.BytesIO(file_content))
-            text_content = ''
-            for slide in prs.slides:
-                for shape in slide.shapes:
-                    if hasattr(shape, "text"):
-                        text_content += shape.text + "\n"
-                    elif is_capture_image and shape.shape_type == MSO_SHAPE_TYPE.PICTURE:
-                        try:
-                            caption = self.describe_image(Image.open(io.BytesIO(shape.image.blob)).convert("RGB"))
-                        except:
-                            caption = "\n[Picture: unknown]\n"
-                        text_content += caption
-            file_content_str = text_content
-        else:
-            return ToolException("Not supported type of files entered. Supported types are TXT and DOCX only.")
-        return file_content_str
 
     def describe_image(self, image):
         processor = BlipProcessor.from_pretrained("Salesforce/blip-image-captioning-base")
@@ -221,7 +209,6 @@
         out = model.generate(**inputs)
         return "\n[Picture: " + processor.decode(out[0], skip_special_tokens=True) + "]\n"
 
->>>>>>> 58d81df7
     def get_available_tools(self):
         return [
             {
