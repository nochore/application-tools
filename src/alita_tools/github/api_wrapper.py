--- conflicted
+++ resolved
@@ -1070,27 +1070,6 @@
                whitelist: Optional[List[str]] = None,
                blacklist: Optional[List[str]] = None) -> str:
         """
-<<<<<<< HEAD
-        Generates file content from a branch using whitelist and blacklist filters.
-
-        Parameters:
-            branch (Optional[str]): Branch for file listing, defaults to current if None.
-            whitelist (Optional[List[str]]): Extensions or paths to include, defaults to all.
-            blacklist (Optional[List[str]]): Extensions or paths to exclude, defaults to none.
-
-        Returns:
-            generator: Yields content of files matching whitelist but not blacklist.
-
-        Example:
-            # Use 'feature-branch', include only '.py', exclude 'test_' prefixed files
-            file_generator = loader(branch='feature-branch', whitelist=['*.py'], blacklist=['*test_*'])
-            for content in file_generator:
-                print(content)
-
-        Notes:
-            - Utilizes Unix shell-style wildcards.
-            - Inclusion requires passing both whitelist and blacklist criteria.
-=======
         Generates file content from a branch, respecting whitelist and blacklist patterns.
 
         Parameters:
@@ -1108,7 +1087,6 @@
         Notes:
         - Whitelist and blacklist use Unix shell-style wildcards.
         - Files must match the whitelist and not the blacklist to be included.
->>>>>>> b3191b15
         """
         from ..chunkers.code.codeparser import parse_code_files_for_db
         _files = self._get_files("", branch or self.active_branch)
