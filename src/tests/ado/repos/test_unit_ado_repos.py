--- conflicted
+++ resolved
@@ -126,41 +126,6 @@
 
         result = ReposApiWrapper.validate_toolkit(values)
         assert result is not None
-<<<<<<< HEAD
-        mock_git_client.get_branch.assert_called_once_with(
-            repository_id=values["repository_id"], name=values["base_branch"], project=values["project"]
-        )
-
-    @pytest.mark.positive
-    def test_validate_toolkit_only_active_branch_provided(
-        self, default_values, mock_git_client
-    ):
-         # Test case where base_branch is not provided, should still validate active_branch
-        values = default_values.copy()
-        values["base_branch"] = None
-        mock_git_client.get_branch.return_value = MagicMock() # Mock successful branch check
-
-        result = ReposApiWrapper.validate_toolkit(values)
-        assert result is not None
-        mock_git_client.get_branch.assert_called_once_with(
-            repository_id=values["repository_id"], name=values["active_branch"], project=values["project"]
-        )
-
-    @pytest.mark.positive
-    def test_validate_toolkit_no_optional_branches_provided(
-        self, default_values, mock_git_client
-    ):
-         # Test case where neither base nor active branch is provided
-        values = default_values.copy()
-        values["base_branch"] = None
-        values["active_branch"] = None
-
-        result = ReposApiWrapper.validate_toolkit(values)
-        assert result is not None
-        mock_git_client.get_branch.assert_not_called() # No branch checks needed
-
-
-=======
 
     @pytest.mark.positive
     def test_validate_toolkit_branches_exist_no_active(
@@ -177,7 +142,6 @@
             repository_id=default_values["repository_id"], name=default_values["base_branch"], project=default_values["project"]
         )
 
->>>>>>> ef50f237
     @pytest.mark.parametrize(
         "missing_parameter", ["project", "organization_url", "repository_id"]
     )
@@ -207,24 +171,6 @@
         assert error_message in str(exception.value)
 
     @pytest.mark.negative
-<<<<<<< HEAD
-    def test_validate_toolkit_branch_check_exception(self, default_values, mock_git_client):
-        # Test exception during branch existence check
-        error_message = "Branch check failed"
-        # First call (repo check) succeeds, second call (base branch check) fails
-        mock_git_client.get_repository.return_value = MagicMock()
-        mock_git_client.get_branch.side_effect = Exception(error_message)
-
-        with pytest.raises(ToolException) as exception:
-            ReposApiWrapper.validate_toolkit(default_values)
-
-        # The error message depends on which branch check failed,
-        # but it should relate to the branch existence check failing.
-        # Here we check if the original exception message is part of the ToolException message.
-        # A more specific check might be needed depending on exact wrapper behavior.
-        assert "does not exist" in str(exception.value) or error_message in str(exception.value)
-        mock_git_client.get_branch.assert_called_once() # Called for base_branch check
-=======
     def test_validate_toolkit_branch_exists_exception(self, mock_git_client, default_values):
         # Test the except block within the branch_exists helper function
         error_message = "Simulated API error on get_branch"
@@ -241,7 +187,6 @@
         mock_git_client.get_branch.assert_called_once_with(
             repository_id=default_values["repository_id"], name=default_values["base_branch"], project=default_values["project"]
         )
->>>>>>> ef50f237
 
 
     @pytest.mark.positive
@@ -278,7 +223,7 @@
         with pytest.raises(ValueError) as exception:
             repos_wrapper.run(mode)
         assert str(exception.value) == f"Unknown mode: {mode}"
-    
+
     @pytest.mark.positive
     def test_get_available_tools(self, repos_wrapper):
         tools = repos_wrapper.get_available_tools()
@@ -318,6 +263,45 @@
         assert isinstance(list_files_tool["description"], str)
         assert hasattr(list_files_tool["args_schema"], "__fields__") # Check if it's a Pydantic model
 
+    @pytest.mark.positive
+    def test_get_available_tools(self, repos_wrapper):
+        tools = repos_wrapper.get_available_tools()
+        assert isinstance(tools, list)
+        assert len(tools) > 10  # Check for a reasonable number of tools
+
+        expected_tool_names = [
+            "list_branches_in_repo",
+            "set_active_branch",
+            "list_files",
+            "list_open_pull_requests",
+            "get_pull_request",
+            "list_pull_request_files",
+            "create_branch",
+            "read_file",
+            "create_file",
+            "update_file",
+            "delete_file",
+            "get_work_items",
+            "comment_on_pull_request",
+            "create_pull_request",
+            "loader",
+        ]
+        actual_tool_names = [tool["name"] for tool in tools]
+
+        # Check if all expected tools are present
+        for name in expected_tool_names:
+            assert name in actual_tool_names
+
+        # Check structure of a sample tool
+        list_files_tool = next(t for t in tools if t["name"] == "list_files")
+        assert "ref" in list_files_tool
+        assert "name" in list_files_tool
+        assert "description" in list_files_tool
+        assert "args_schema" in list_files_tool
+        assert callable(list_files_tool["ref"])
+        assert isinstance(list_files_tool["description"], str)
+        assert hasattr(list_files_tool["args_schema"], "__fields__") # Check if it's a Pydantic model
+
 
 @pytest.mark.unit
 @pytest.mark.ado_repos
@@ -473,11 +457,6 @@
         args, kwargs = mock_git_client.get_items.call_args
         assert kwargs["version_descriptor"] == mock_version
         assert result == str(["/repo/file.txt"])
-<<<<<<< HEAD
-        # Check that the default base branch was used
-        args, kwargs = mock_git_client.get_items.call_args
-        assert kwargs["version_descriptor"].version == repos_wrapper.base_branch
-=======
         # Check args passed to GitVersionDescriptor constructor
         mock_version_descriptor.assert_called_with(version=repos_wrapper.base_branch, version_type="branch")
         # Check args passed to get_items
@@ -509,7 +488,6 @@
         mock_version_descriptor.assert_called_with(version="develop", version_type="branch")
         args, kwargs = mock_git_client.get_items.call_args
         assert kwargs["version_descriptor"] == mock_version
->>>>>>> ef50f237
 
     def test_parse_pull_request_comments(self, repos_wrapper):
         from datetime import datetime
@@ -531,15 +509,6 @@
         thread1.status = "active"
 
         thread2 = MagicMock()
-<<<<<<< HEAD
-        thread2.comments = []
-        thread2.status = None # Test case with None status
-
-        thread3 = MagicMock() # Test case with no comments
-        thread3.comments = []
-        thread3.status = "closed"
-
-=======
         thread2.comments = [] # No comments in this thread
         thread2.status = None
 
@@ -553,7 +522,6 @@
         thread3.comments = [comment3]
         thread3.status = "closed"
 
->>>>>>> ef50f237
 
         result = repos_wrapper.parse_pull_request_comments([thread1, thread2, thread3])
 
@@ -580,7 +548,6 @@
                 "status": "closed",
             }
         ]
-        # thread3 should not produce any comments in the output
         assert result == expected
 
     def test_parse_pull_request_comments_empty(self, repos_wrapper):
@@ -904,23 +871,6 @@
             mock_git_client.get_pull_request_iterations.assert_called_once()
             mock_git_client.get_pull_request_iteration_changes.assert_called_once()
 
-<<<<<<< HEAD
-    def test_list_pull_request_diffs_no_changes(self, repos_wrapper, mock_git_client):
-        # Test case where there are no change entries
-        pull_request_id = "124"
-        mock_iteration = MagicMock(id=3, source_ref_commit=MagicMock(commit_id="ghi"), target_ref_commit=MagicMock(commit_id="jkl"))
-        mock_git_client.get_pull_request_iterations.return_value = [mock_iteration]
-        mock_changes = MagicMock(change_entries=[]) # Empty changes
-        mock_git_client.get_pull_request_iteration_changes.return_value = mock_changes
-
-        # No need to patch json.dumps, just check the output
-        result = repos_wrapper.list_pull_request_diffs(pull_request_id)
-        assert result == "[]" # dumps([]) results in the string "[]"
-
-        mock_git_client.get_pull_request_iterations.assert_called_once()
-        mock_git_client.get_pull_request_iteration_changes.assert_called_once()
-
-=======
     def test_list_pull_request_diffs_get_file_content_error(self, repos_wrapper, mock_git_client):
         pull_request_id = "123"
         mock_iteration = MagicMock()
@@ -968,7 +918,7 @@
         mock_git_client.get_pull_request_iteration_changes.return_value = mock_changes
 
         error_message = "Failed to get target item text. Error: Network Failure"
-        
+
         # Define a side_effect function to control return values precisely
         call_count = 0
         def mock_side_effect(*args, **kwargs):
@@ -991,12 +941,11 @@
             result = repos_wrapper.list_pull_request_diffs(pull_request_id)
 
             # The function should return a string representation of the ToolException
-            assert isinstance(result, str) 
+            assert isinstance(result, str)
             # Check for the error message specific to the target content failure
             assert f"Failed to process target file content for path: /file1.txt: {error_message}" in result
             # Ensure get_file_content was called twice
             assert mock_get_file_content.call_count == 2
->>>>>>> ef50f237
 
     def test_get_file_content_success(self, repos_wrapper, mock_git_client):
         commit_id = "abc123"
@@ -1055,24 +1004,12 @@
 
         result = repos_wrapper.create_branch(branch_name)
 
-<<<<<<< HEAD
-        assert result == f"Branch '{branch_name}' created successfully, and set as current active branch."
-        assert repos_wrapper.active_branch == branch_name # Check active branch is updated
-        assert mock_git_client.get_branch.call_count == 2 # Called twice: check existence, get base
-=======
         assert (
             result
             == f"Branch '{branch_name}' created successfully, and set as current active branch."
         )
         assert mock_git_client.get_branch.call_count == 4 # Check existing, get base, check existing again, get base again? Seems excessive, but matches code.
->>>>>>> ef50f237
         mock_git_client.update_refs.assert_called_once()
-        args, kwargs = mock_git_client.update_refs.call_args
-        assert len(kwargs['ref_updates']) == 1
-        ref_update = kwargs['ref_updates'][0]
-        assert ref_update.name == f"refs/heads/{branch_name}"
-        assert ref_update.old_object_id == "0000000000000000000000000000000000000000"
-        assert ref_update.new_object_id == base_branch_mock.commit.commit_id
 
     def test_create_branch_fallback_to_base(self, repos_wrapper, mock_git_client):
         branch_name = "feature-branch"
@@ -1111,26 +1048,7 @@
         result = repos_wrapper.create_file(file_path, file_contents, branch_name)
 
         assert result == f"Created file {file_path}"
-        mock_git_client.get_item.assert_called_once() # Checked existence
-        mock_git_client.get_branch.assert_called_once_with( # Got branch commit ID
-             repository_id=repos_wrapper.repository_id,
-             project=repos_wrapper.project,
-             name=branch_name,
-        )
-        mock_git_client.create_push.assert_called_once() # Pushed the change
-        args, kwargs = mock_git_client.create_push.call_args
-        push_obj = kwargs['push']
-        assert len(push_obj.commits) == 1
-        assert push_obj.commits[0].comment == f"Create {file_path}"
-        assert len(push_obj.commits[0].changes) == 1
-        change = push_obj.commits[0].changes[0]
-        assert change['changeType'] == 'add'
-        assert change['item']['path'] == file_path
-        assert change['newContent']['content'] == file_contents
-        assert len(push_obj.ref_updates) == 1
-        ref_update = push_obj.ref_updates[0]
-        assert ref_update.name == f"refs/heads/{branch_name}"
-        assert ref_update.old_object_id == mock_commit.commit_id
+        mock_git_client.create_push.assert_called_once()
 
     def test_create_file_fallback_to_base_branch(self, repos_wrapper, mock_git_client):
         file_path = "newfile_base.txt"
@@ -1144,7 +1062,7 @@
         mock_git_client.create_push.return_value = None
 
         result = repos_wrapper.create_file(file_path, file_contents, branch_name=None)
-        
+
         # Assert the expected error message due to protected branch
         expected_error = (
             "You're attempting to commit directly to the "
@@ -1289,24 +1207,10 @@
                 repository_id=repos_wrapper.repository_id,
                 project=repos_wrapper.project,
             )
-            # Check GitCommit arguments
-            commit_args, commit_kwargs = mock_git_commit.call_args
-            assert commit_kwargs['comment'] == f"Update {file_path}"
-            assert len(commit_kwargs['changes']) == 1
-            change = commit_kwargs['changes'][0]
-            assert change['changeType'] == 'edit'
-            assert change['item']['path'] == file_path
-            assert change['newContent']['content'] == "Hello Universe" # The updated content
-
-            # Check GitRefUpdate arguments
-            ref_update_args, ref_update_kwargs = mock_git_ref_update.call_args
-            assert ref_update_kwargs['name'] == f"refs/heads/{branch_name}"
-            assert ref_update_kwargs['old_object_id'] == "123abc" # From mocked get_branch
-
-            # Check GitPush arguments
-            push_args, push_kwargs = mock_git_push.call_args
-            assert push_kwargs['commits'] == [commit_instance]
-            assert push_kwargs['ref_updates'] == [ref_update_instance]
+            mock_git_commit.assert_called_once()
+            mock_git_push.assert_called_once_with(
+                commits=[commit_instance], ref_updates=[ref_update_instance]
+            )
 
     def test_update_file_read_error(self, repos_wrapper, mock_git_client):
         branch_name = "feature-branch"
@@ -1468,10 +1372,6 @@
                 pull_request_id=pull_request_id,
                 project=repos_wrapper.project,
             )
-            # Check Comment and GitPullRequestCommentThread args
-            mock_comment.assert_called_once_with(comment_type="text", content="This is a test comment")
-            mock_comment_thread.assert_called_once_with(comments=[mock_comment.return_value], status="active")
-
 
     @patch("alita_tools.ado.repos.repos_wrapper.Comment")
     @patch("alita_tools.ado.repos.repos_wrapper.GitPullRequestCommentThread")
@@ -2115,25 +2015,6 @@
 
         assert result == "No open pull requests available"
 
-<<<<<<< HEAD
-    @patch("alita_tools.ado.repos.repos_wrapper.logger")
-    def test_set_active_branch_exception(self, mock_logger, repos_wrapper, mock_git_client):
-        # Test exception during get_branches call in set_active_branch
-        branch_name = "some-branch"
-        error_message = "Connection Error"
-        mock_git_client.get_branches.side_effect = Exception(error_message)
-
-        # Expect the raw Exception because the wrapper doesn't catch it
-        with pytest.raises(Exception) as excinfo:
-            repos_wrapper.set_active_branch(branch_name)
-
-        assert error_message in str(excinfo.value)
-        # Logger won't be called as the exception is not caught by the wrapper
-        mock_logger.error.assert_not_called()
-
-
-=======
->>>>>>> ef50f237
     def test_get_pull_request_not_found(self, repos_wrapper, mock_git_client):
         pull_request_id = "404"
         mock_git_client.get_pull_request_by_id.return_value = None
@@ -2364,166 +2245,6 @@
         expected_message = f"Cannot create a pull request because the source branch '{branch_name}' is the same as the target branch '{branch_name}'"
         assert result == expected_message
 
-<<<<<<< HEAD
-    def test_comment_on_pull_request_inline_missing_pull_request_id(
-        self, repos_wrapper
-    ):
-        inline_comments = [
-            {"file_path": "src/main.py", "comment_text": "Test", "right_line": 10}
-        ]
-        result = repos_wrapper.comment_on_pull_request(inline_comments=inline_comments)
-        assert isinstance(result, ToolException)
-        assert (
-            "`pull_request_id` must be provided when using `comments` for inline commenting."
-            in str(result)
-        )
-
-    def test_comment_on_pull_request_invalid_query_format(self, repos_wrapper):
-        # Test invalid format for comment_query (missing newline)
-        comment_query = "1 This is a bad comment"
-        result = repos_wrapper.comment_on_pull_request(comment_query=comment_query)
-        assert isinstance(result, ToolException)
-        # Expecting ValueError due to split failure or int conversion
-        assert "Invalid input parameters" in str(result) or "invalid literal for int()" in str(result)
-
-
-    def test_comment_on_pull_request_inline_invalid_right_range(self, repos_wrapper):
-        pull_request_id = 20
-        inline_comments = [
-            {
-                "file_path": "src/main.py",
-                "comment_text": "Test",
-                "right_range": (10,),
-            }
-        ]  # Invalid range tuple
-        result = repos_wrapper.comment_on_pull_request(
-            pull_request_id=pull_request_id, inline_comments=inline_comments
-        )
-        assert isinstance(result, ToolException)
-        assert "`right_range` must be a tuple (line_start, line_end)" in str(result)
-
-    def test_comment_on_pull_request_inline_invalid_right_range_length(self, repos_wrapper):
-        # Test right_range with incorrect number of elements
-        pull_request_id = 20
-        inline_comments = [
-            {
-                "file_path": "src/main.py",
-                "comment_text": "Test",
-                "right_range": (10, 12, 14), # Too many elements
-            }
-        ]
-        result = repos_wrapper.comment_on_pull_request(
-            pull_request_id=pull_request_id, inline_comments=inline_comments
-        )
-        assert isinstance(result, ToolException)
-        assert "`right_range` must be a tuple (line_start, line_end)" in str(result)
-
-
-    def test_comment_on_pull_request_inline_invalid_left_range(self, repos_wrapper):
-        pull_request_id = 21
-        inline_comments = [
-            {
-                "file_path": "src/main.py",
-                "comment_text": "Test",
-                "left_range": [5, 8],
-            }
-        ]  # Invalid range type
-        result = repos_wrapper.comment_on_pull_request(
-            pull_request_id=pull_request_id, inline_comments=inline_comments
-        )
-        # Skip this test because the validation it tests is currently broken/missing in the wrapper
-        # and covered by the skip below.
-        pytest.skip("Skipping due to known bug in left_range validation (accepts list).")
-        assert isinstance(result, ToolException)
-        assert "`left_range` must be a tuple (line_start, line_end)" in str(result)
-
-    # This test is correctly skipped as the validation seems missing in the source code.
-    @pytest.mark.skip(reason="Bug in repos_wrapper: left_range type validation allows list.")
-    def test_comment_on_pull_request_inline_invalid_left_range_type(self, repos_wrapper):
-        pull_request_id = 21
-        inline_comments = [
-            {
-                "file_path": "src/main.py",
-                "comment_text": "Test",
-                "left_range": [5, 8],
-            }
-        ]  # Invalid range type
-        result = repos_wrapper.comment_on_pull_request(
-            pull_request_id=pull_request_id, inline_comments=inline_comments
-        )
-        assert isinstance(result, ToolException)
-        assert "`left_range` must be a tuple (line_start, line_end)" in str(result)
-
-    def test_comment_on_pull_request_inline_invalid_left_range_length(self, repos_wrapper):
-        # Test left_range with incorrect number of elements
-        pull_request_id = 21
-        inline_comments = [
-            {
-                "file_path": "src/main.py",
-                "comment_text": "Test",
-                "left_range": (5,), # Too few elements
-            }
-        ]
-        result = repos_wrapper.comment_on_pull_request(
-            pull_request_id=pull_request_id, inline_comments=inline_comments
-        )
-        assert isinstance(result, ToolException)
-        assert "`left_range` must be a tuple (line_start, line_end)" in str(result)
-
-
-    def test_comment_on_pull_request_inline_missing_line_specifier(
-        self, repos_wrapper
-    ):
-        pull_request_id = 22
-        inline_comments = [
-            {"file_path": "src/main.py", "comment_text": "Test"}
-        ]  # Missing line/range
-        result = repos_wrapper.comment_on_pull_request(
-            pull_request_id=pull_request_id, inline_comments=inline_comments
-        )
-        assert isinstance(result, ToolException)
-        assert (
-            "Comment must specify either `left_line`, `right_line`, `left_range`, or `right_range`."
-            in str(result)
-        )
-
-    def test_comment_on_pull_request_inline_missing_filepath(self, repos_wrapper):
-        # Test missing 'file_path' in inline comment dict
-        pull_request_id = 23
-        inline_comments = [
-             {"comment_text": "Test", "right_line": 10} # Missing file_path
-        ]
-        # The wrapper catches the KeyError and returns a ToolException
-        result = repos_wrapper.comment_on_pull_request(
-            pull_request_id=pull_request_id, inline_comments=inline_comments
-        )
-        assert isinstance(result, ToolException)
-        # Check that the original KeyError message is included
-        assert "An error occurred" in str(result)
-        assert "'file_path'" in str(result)
-
-
-    def test_comment_on_pull_request_inline_missing_comment_text(self, repos_wrapper):
-        # Test missing 'comment_text' in inline comment dict
-        pull_request_id = 24
-        inline_comments = [
-             {"file_path": "src/main.py", "right_line": 10} # Missing comment_text
-        ]
-        # The wrapper catches the KeyError and returns a ToolException
-        result = repos_wrapper.comment_on_pull_request(
-            pull_request_id=pull_request_id, inline_comments=inline_comments
-        )
-        assert isinstance(result, ToolException)
-        # Check that the original KeyError message is included
-        assert "An error occurred" in str(result)
-        assert "'comment_text'" in str(result)
-
-
-    def test_comment_on_pull_request_no_input(self, repos_wrapper):
-        result = repos_wrapper.comment_on_pull_request()
-        assert isinstance(result, ToolException)
-        assert "Either `comment_query` or `comments` must be provided." in str(result)
-=======
     def test_comment_on_pull_request_missing_pr_id_for_inline(self, repos_wrapper):
         inline_comments = [{"file_path": "a.py", "comment_text": "text", "right_line": 1}]
         result = repos_wrapper.comment_on_pull_request(inline_comments=inline_comments) # Missing pull_request_id
@@ -2555,7 +2276,6 @@
         result = repos_wrapper.comment_on_pull_request() # No args provided
         assert isinstance(result, ToolException)
         assert "Either `comment_query` or `comments` must be provided" in str(result)
->>>>>>> ef50f237
 
 
 @pytest.mark.unit
@@ -2728,7 +2448,6 @@
             == "Error during attempt to get Pull Request iterations and changes.\nError: API Error"
         )
 
-    
     @patch("alita_tools.ado.repos.repos_wrapper.logger")
     def test_get_file_content_exception(
         self, mock_logger, repos_wrapper, mock_git_client
@@ -2877,7 +2596,7 @@
         mock_logger.error.assert_called_once_with(
             f"File not found `{file_path}` on branch `{branch_name}`. Error: {error_message}"
         )
-    
+
     @patch("alita_tools.ado.repos.repos_wrapper.logger")
     def test_update_file_exception(self, mock_logger, repos_wrapper, mock_git_client):
         branch_name = "feature-branch"
@@ -2900,7 +2619,7 @@
             mock_logger.error.assert_called_once_with(
                 "Unable to update file due to error:\nPush failed"
             )
-    
+
     @patch("alita_tools.ado.repos.repos_wrapper.logger")
     def test_delete_file_exception(self, mock_logger, repos_wrapper, mock_git_client):
         branch_name = "feature-branch"
@@ -2917,7 +2636,7 @@
         mock_logger.error.assert_called_with(
             "Unable to delete file due to error:\nPush failed"
         )
-    
+
     @patch("alita_tools.ado.repos.repos_wrapper.logger")
     def test_get_work_items_exception(self, mock_logger, repos_wrapper, mock_git_client):
         pull_request_id = 404
@@ -2932,7 +2651,7 @@
         mock_logger.error.assert_called_once_with(
             "Unable to get Work Items due to error:\nAPI Error"
         )
-    
+
     @patch("alita_tools.ado.repos.repos_wrapper.logger")
     def test_comment_on_pull_request_exception(
         self, mock_logger, repos_wrapper, mock_git_client
@@ -2947,7 +2666,7 @@
         mock_logger.error.assert_called_once_with(
             "An error occurred:\nAPI Error"
         )
-    
+
     @patch("alita_tools.ado.repos.repos_wrapper.logger")
     def test_create_pr_exception(self, mock_logger, repos_wrapper, mock_git_client):
         pull_request_title = "Enhance feature"
@@ -2966,36 +2685,4 @@
         )
         mock_logger.error.assert_called_once_with(
             "Unable to create pull request due to error: API Error"
-        )
-
-    @patch("alita_tools.ado.repos.repos_wrapper.logger")
-    def test_comment_on_pull_request_inline_exception(
-        self, mock_logger, repos_wrapper, mock_git_client
-    ):
-        pull_request_id = 30
-        inline_comments = [
-            {
-                "file_path": "src/main.py",
-                "comment_text": "Test",
-                "right_line": 10,
-            }
-        ]
-        error_message = "API Error on create_thread"
-        mock_git_client.create_thread.side_effect = Exception(error_message)
-
-        # Need to patch the model classes used inside the loop
-        with patch("alita_tools.ado.repos.repos_wrapper.CommentPosition"), \
-             patch("alita_tools.ado.repos.repos_wrapper.CommentThreadContext"), \
-             patch("alita_tools.ado.repos.repos_wrapper.Comment"), \
-             patch("alita_tools.ado.repos.repos_wrapper.GitPullRequestCommentThread"):
-
-            result = repos_wrapper.comment_on_pull_request(
-                pull_request_id=pull_request_id, inline_comments=inline_comments
-            )
-
-            assert isinstance(result, ToolException)
-            assert f"An error occurred:\n{error_message}" in str(result)
-            mock_logger.error.assert_called_once_with(
-                f"An error occurred:\n{error_message}"
-            )
-            mock_git_client.create_thread.assert_called_once() # Failed on the first call+        )